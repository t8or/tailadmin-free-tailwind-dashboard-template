<<<<<<< HEAD
import tailwindcss from 'tailwindcss';
import autoprefixer from 'autoprefixer';

console.log('Loading PostCSS config...');
console.log('Tailwind loaded:', !!tailwindcss);
console.log('Autoprefixer loaded:', !!autoprefixer);

export default {
    plugins: [
        tailwindcss,
        autoprefixer,
    ],
};
=======
module.exports = {
    plugins: {
        '@tailwindcss/postcss': {},
    }
}
>>>>>>> a42ef784
<|MERGE_RESOLUTION|>--- conflicted
+++ resolved
@@ -1,21 +1,5 @@
-<<<<<<< HEAD
-import tailwindcss from 'tailwindcss';
-import autoprefixer from 'autoprefixer';
-
-console.log('Loading PostCSS config...');
-console.log('Tailwind loaded:', !!tailwindcss);
-console.log('Autoprefixer loaded:', !!autoprefixer);
-
-export default {
-    plugins: [
-        tailwindcss,
-        autoprefixer,
-    ],
-};
-=======
 module.exports = {
     plugins: {
         '@tailwindcss/postcss': {},
     }
-}
->>>>>>> a42ef784
+}